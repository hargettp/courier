--- conflicted
+++ resolved
@@ -28,20 +28,8 @@
 --
 -----------------------------------------------------------------------------
 module Network.Transport (
-<<<<<<< HEAD
-  Address,
-  Binding(..),
-  Envelope(..),
-  Message,
-  Name,
-  Resolver(..),
-  resolve,
-  resolverFromList,
-  Scheme,
-=======
 
   -- * Transport
->>>>>>> 198d2537
   Transport(..),
   TransportException(..),
 
